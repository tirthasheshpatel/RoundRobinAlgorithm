# MIT License

# Copyright (c) 2020 Tirth Patel & Tirth Hihoriya

# Permission is hereby granted, free of charge, to any person obtaining a copy
# of this software and associated documentation files (the "Software"), to deal
# in the Software without restriction, including without limitation the rights
# to use, copy, modify, merge, publish, distribute, sublicense, and/or sell
# copies of the Software, and to permit persons to whom the Software is
# furnished to do so, subject to the following conditions:

# The above copyright notice and this permission notice shall be included in all
# copies or substantial portions of the Software.

# THE SOFTWARE IS PROVIDED "AS IS", WITHOUT WARRANTY OF ANY KIND, EXPRESS OR
# IMPLIED, INCLUDING BUT NOT LIMITED TO THE WARRANTIES OF MERCHANTABILITY,
# FITNESS FOR A PARTICULAR PURPOSE AND NONINFRINGEMENT. IN NO EVENT SHALL THE
# AUTHORS OR COPYRIGHT HOLDERS BE LIABLE FOR ANY CLAIM, DAMAGES OR OTHER
# LIABILITY, WHETHER IN AN ACTION OF CONTRACT, TORT OR OTHERWISE, ARISING FROM,
# OUT OF OR IN CONNECTION WITH THE SOFTWARE OR THE USE OR OTHER DEALINGS IN THE
# SOFTWARE.

"""Animation for the Round Robin scheduling algorithm
commonly used in distributed or clustered systems
like Google Colab and Amazon AWS to schedule the server
requests.
"""

import time
from threading import Thread
import re
import os
import tkinter as tk
import tkinter.messagebox as msg

# We are subclassing Tkinkter's `Label` object
# to implement the less than (`<`) opertor which
# is a neccessary method to push/pop object of
# type `tk.Label` in a `heapq` heap.
class Label(tk.Label):
    def __init__(self, process_object, *args, **kwargs):
        self.process_object = process_object
        super().__init__(*args, **kwargs)

    def __lt__(self, other):
        # Get the text object of both labels and
        # split them using .split method. The last
        # element in the list is the arrival time
        # against which we want to compare
        fat = self.process_object.arrival_time
        sat = other.process_object.arrival_time
        return fat < sat


# Alias the subclassed object back to the tkinter's label
tk.Label = Label


class Process(object):
    """Initialize a process control block.

    Parameters
    ----------
    pid: int
        The process id

    burst_time: float
        The burst time of the process. If not known,
        pass `None` and the burst time will be inferred
        during runtime

    arrival_time: float
        The arrival time of the process.
    """

    def __init__(self, pid, burst_time, arrival_time):
        self.pid = pid
        self.burst_time = burst_time
        self.arrival_time = arrival_time

        # Attributes to do some book-keeping
        # during scheduling
        self.admitted_time = None
        self.last_preempted = None
        self.terminated_time = None
        self.waiting_time = None
        self.runtime = None

    def get_meta(self):
        msg = (
            f"Burst time:        {self.burst_time}\n"
            f"Total Runtime:     {self.runtime}\n"
            f"Waiting Time:      {self.waiting_time}\n"
            f"Terminated:        {self.terminated_time}"
        )
        return msg

    def __repr__(self):
        # We return a message of the form
        # PID: <process.id>
        # Burst Time: <process.burst_time>
        # Arrival Time: <process.arrival_time>
        msg = ""
<<<<<<< HEAD
        msg += f"PID: {self.pid}\n"
        msg += f"Burst Time:        {self.burst_time}\n"
        msg += f"Arrival Time:      {self.arrival_time}"
        if self.terminated_time is not None:
            msg += "\n"
            msg += self.get_meta()
=======
        msg += f"PID:           {self.pid}\n"
        msg += f"Burst Time:    {self.burst_time}\n"
        msg += f"Arrival Time:  {self.arrival_time}"
>>>>>>> ce9fd1cc
        return msg

    def __str__(self):
        return self.__repr__()


class RoundRobin(tk.Tk):
    """The round robin algorithm used in
    Operating Systems to schedule processes.

    Parameters
    ----------
    tasks: optional, list
        A list of tasks to be inserted at runtime.
        The list must contain `tk.Label` objects with
        the text field of each label containing
        `Process` objects.
    """

    def __init__(self, filename="process_meta.csv", tasks=None):
        super().__init__()

        self.filename = filename

        # We create a seperate canvas to put all
        # our tasks related widgets in.
        self.tasks_canvas = tk.Canvas(self)

        # We now create a tasks frame to place all
        # our tasks label on and display them using the
        # `tasks_canvas` we made.
        self.tasks_frame = tk.Frame(self.tasks_canvas)

        # A seperate `text_frame` to take the user input
        self.text_frame = tk.Frame(self)

        # A scrollbar instance to place in our `tasks_canvas`.
        # We don't place it on the frame as we need to configure
        # it later and change the position of frames!
        self.scrollbar = tk.Scrollbar(
            self.tasks_canvas, orient="vertical", command=self.tasks_canvas.yview
        )

        # We set the scrollbar to the `tasks_canvas`
        self.tasks_canvas.configure(yscrollcommand=self.scrollbar.set)

        # We start of by first initializing the list
        # of tasks. Here, the list of tasks contain
        # instances of the labels we wnat to display.
        if not tasks:
            self.tasks = []
        else:
            self.tasks = tasks

        # This is the title of our app.
        self.title("Round Robin Algorithm")

        # This is the size of the canvas
        self.geometry("300x400")

        # `tk.Text` is a text box where the user can enter a string as input.
        # We place this text box at the bottom of the canvas and set the focus
        # of the keyboard at that text box. Notice that the text box goes in
        # `text_frame`
        self.task_create = tk.Text(self.text_frame, height=2, bg="white", fg="black")

        # We place the `tasks_canvas` and `scrollbar` on the root
        self.tasks_canvas.pack(side=tk.TOP, fill="both", expand=1)
        self.scrollbar.pack(side=tk.RIGHT, fill=tk.Y)

        # We create a new window to display the `tasks_canvas`.
        # We will not pack (place) the `tasks_frame` now as the
        # window already has put it for us. (see `window` parameter).
        self.canvas_frame = self.tasks_canvas.create_window(
            (0, 0), window=self.tasks_frame, anchor="n"
        )

        # We now pack rest of the widgets
        self.task_create.pack(side=tk.BOTTOM, fill=tk.X)
        self.text_frame.pack(side=tk.BOTTOM, fill=tk.X)
        self.task_create.focus_set()

        # Initialize the initial label that defines the
        # format of input.
        self.placeholder_text = tk.Label(
            None,
            self.tasks_frame,
            text="Add process here. The process must have the form:\n"
            "<pid (int)> ; <arrival time (float)> ; <burst time (float)> ; ...",
            bg="lightgrey",
            fg="black",
            pady=10,
        )

        # We then bind the delete button with the placeholder and
        # pack it onto our canvas
        self.placeholder_text.bind("<Button-1>", self.remove_task)
        self.placeholder_text.pack(side=tk.TOP, fill=tk.X)

        # place each task at the top of our canvas
        for task in self.tasks:
            task.pack(side=tk.TOP, fill=tk.X)

        # This big block of bind does the following:
        #  - First, the `<Return>` command triggers the add_tasks method
        #  - the `<Configure>` command is triggered whenever the size.
        #    of the window is changed and it triggers `on_frame_configure`.
        #    and task_width methods that set the width of the `tasks_canvas`.
        #    and the frame width accordingly!
        #  - Button-1 is the left mouse click which triggers `remove_task`.
        #  - `Button-4`, `Button-5` and `MouseWheel` trigger `mouse_scroll` method.
        self.bind("<Return>", self.add_task)
        self.bind("<Configure>", self.on_frame_configure)
        self.bind_all("<MouseWheel>", self.mouse_scroll)
        self.bind_all("<Button-4>", self.mouse_scroll)
        self.bind_all("<Button-5>", self.mouse_scroll)
        self.tasks_canvas.bind("<Configure>", self.task_width)

        # The color schemes that we are going to use in the canvas.
        self.color_schemes = [
            {"bg": "lightgrey", "fg": "black"},
            {"bg": "grey", "fg": "white"},
        ]

        # We have interfaced the animation as follows. We create a stop_bit
        # which records if the user has interrupted using a `Stop` button.
        # Both start and stop button are represented by a
        # `self.start_animation` tk widget. This button widget triggers the
        # `self.manage_animation_thread` method that launches a thread for
        # animation. For further details, refer the method `self.manage_animation_thread`
        # Finally we pack the button onto our root.
        self.stop_bit = 0
        self.start_animation = tk.Button(
            self, text="Start", command=self.manage_animation_thread
        )
        self.start_animation.pack(side=tk.TOP)

    def manage_animation_thread(self):
        """Manages the animation thread. It is triggers to start and stop
        the animation. It is done in the following way:
         - If the widget `text` contains `Start`, it creates and launches a
           thread that runs the method `self.run_animation`. Before we actually
           do that, we need to set stop_bit=0 to indicate that the animation
           hasn't been interruped yet. Then, we change the text of the widget
           from `Start` to `Stop`. Then, we need to finalize the tasks list
           by calling the method `self.finalize_tasks_list`. We then start the
           animation.
         - If the widget `text` contains `Stop`, it sets the stop_bit=1, waits for
           the thread to complete its task (by calling a `join()` on it) and finally
           we clean the `self.tasks_canvas` by removing all the tasks. Finally, the text
           of the widget is changed to `Start` so the user can restart the animation.
        """
        if self.start_animation["text"] == "Start":
            self.thread_for_animation = Thread(target=self.run_animation)
            self.stop_bit = 0
            self.start_animation.config(text="Stop")
            self.finalize_tasks_list()
            self.thread_for_animation.start()
        elif self.start_animation["text"] == "Stop":
            self.stop_bit = 1
            self.thread_for_animation.join()
            self.start_animation.config(text="Start")
            # for task in self.tasks:
            #     task.destroy()
            self.save_results()
            self.display_results()
            self.new_tasks.clear()
            self.tasks.clear()

    def save_results(self):
        try:
            with open(self.filename, "w") as f:
                f.write(
                    "pid,burst_time,arrival_time,admitted_time,terminated_time,waiting_time\n"
                )
                for task in self.terminated_tasks:
                    task_object = task.process_object
                    f.write(
                        f"{task_object.pid}"
                        f",{task_object.burst_time}"
                        f",{task_object.arrival_time}"
                        f",{task_object.admitted_time}"
                        f",{task_object.terminated_time}"
                        f",{task_object.waiting_time}\n"
                    )
        except Exception as e:
            print(e.with_traceback())
            msg.showerror(
                title="Error during saving",
                message="Cannot save results! Make sure the directory entered exists",
            )

    def display_results(self):
        for i, task in enumerate(self.terminated_tasks):
            self.set_task_color(i + 1, task)
            task.pack(side=tk.TOP, fill=tk.X)
            task.config(text=task.process_object.__repr__())

    def make_task(self, text):
        # Input is always in the form "PID; ARRIVAL_TIME; BURST_TIME"
        # We need to parse it so an `Process` object can be created
        try:
            re_ex = r" *; *"
            pattern = re.compile(re_ex)
            attr = pattern.split(text)
            task = Process(
                pid=int(attr[0]), arrival_time=int(attr[1]), burst_time=int(attr[2])
            )
            return task
        except Exception as e:
            msg.showerror(
                title="Invalid input",
                message="You have entered a invalid input. Please check and try again!",
            )

    def add_task(self, event=None):
        # print("Event recorded: ", event)
        # We will first `get` the input that the user entered
        # in the `task_create` text box.
        task_text = self.task_create.get(1.0, tk.END).strip()

        if len(task_text) > 0:
            # Create a new task as a `Label` to be placed
            # at the top of the canvas
            # Parse the task just arrived and create a process
            arrived_task = self.make_task(task_text)
            new_task = tk.Label(
                arrived_task, self.tasks_frame, text=arrived_task, pady=10
            )

            self.set_task_color(len(self.tasks) + 1, new_task)

            # Place the new task onto the canvas.
            new_task.bind("<Button-1>", self.remove_task)
            new_task.pack(side=tk.TOP, fill=tk.X)

            # heapq.heappush(self.tasks, new_task)
            self.tasks.append(new_task)

        # Delete method of `tk.Text` deletes the text
        # from the first argument to the second argument.
        self.task_create.delete(1.0, tk.END)

    def remove_task(self, event):
        # print("Event recorded: ", event)
        task = event.widget
        message = "Are you sure you want to delete"
        if msg.askyesno("Confirm!", message + ' "' + task.cget("text") + '"?'):
            self.tasks.remove(event.widget)
            event.widget.destroy()
            self.recolor_tasks()

    def recolor_tasks(self):
        for index, task in enumerate(self.tasks):
            self.set_task_color(index + 1, task)

    def set_task_color(self, index, new_task):
        _, text_color_scheme = divmod(index, 2)

        my_color_choice = self.color_schemes[text_color_scheme]

        # Configure is used to change particular fields of the
        # object on the canvas. You can change the label text,
        # bg, fg, padx, pady, etc...
        new_task.configure(bg=my_color_choice["bg"])
        new_task.configure(fg=my_color_choice["fg"])

    def on_frame_configure(self, event=None):
        self.tasks_canvas.configure(scrollregion=self.tasks_canvas.bbox("all"))

    def task_width(self, event):
        # print("Event recorded: ", event)
        canvas_width = event.width
        self.tasks_canvas.itemconfig(self.canvas_frame, width=canvas_width)

    def mouse_scroll(self, event):
        # print("Event recorded: ", event)
        # print(f"MouseScroll Delta: {event.delta}, MouseScroll Num: {event.num}")
        if event.delta:
            self.tasks_canvas.yview_scroll(int(-1 * event.delta / 120), "units")
        else:
            if event.num == 5:
                move = 1
            else:
                move = -1
            self.tasks_canvas.yview_scroll(move, "units")

    def finalize_tasks_list(self):
        tmp_tasks = sorted(self.tasks)
        for task in self.tasks:
            task.pack_forget()
        self.tasks.clear()
        self.new_tasks = []
        self.terminated_tasks = []
        for task in tmp_tasks:
            self.new_tasks.append(task)

    def run_animation(self):
        """The core animation method.
        All the animation magic happens here.
        It is run by a thread `RoundRobinObject.thread_for_animation`
        You can operate on the thread if needed.
        """
        UNIT = 1
        time_quantum = UNIT
        time_elapsed = 0
        while True:
            if self.stop_bit == 1:
                break
            while (
                self.new_tasks
                and self.new_tasks[0].process_object.arrival_time <= time_elapsed + 1
            ):
                task = self.new_tasks.pop(0)
                task.process_object.admitted_time = time_elapsed
                task.process_object.last_preempted = time_elapsed
                task.process_object.waiting_time = (
                    time_elapsed - task.process_object.arrival_time
                )
                task.process_object.runtime = 0
                self.set_task_color(len(self.tasks) + 1, task)
                task.pack(side=tk.TOP, fill=tk.X)
                self.tasks.append(task)
            PREEMTED_OR_TERMINATED = 0
            if not self.tasks:
                self.placeholder_text.config(
                    text=f"Time Elapsed: {time_elapsed}\nCPU Idle"
                )
            elif self.tasks[0].process_object.arrival_time > time_elapsed:
                self.placeholder_text.config(
                    text=f"Time Elapsed: {time_elapsed}\nCPU Idle"
                )
            else:
                task = self.tasks.pop(0)
                task_object = task.process_object
                task_object.waiting_time += time_elapsed - task_object.last_preempted
                task.pack_forget()
                self.recolor_tasks()
                runtime = 0
                while True:
                    if task_object.runtime == task_object.burst_time:
                        self.placeholder_text.config(
                            text=f"Time Elapsed: {time_elapsed}\n"
                            f"Process {task_object.pid} Terminated"
                        )
                        task_object.terminated_time = time_elapsed
                        task_object.last_preempted = time_elapsed
                        self.terminated_tasks.append(task)
                        task.pack_forget()
                        PREEMTED_OR_TERMINATED = 1
                        break
                    elif runtime == time_quantum:
                        task_object.last_preempted = time_elapsed
                        self.set_task_color(len(self.tasks) + 1, task)
                        task.pack(side=tk.TOP, fill=tk.X)
                        self.tasks.append(task)
                        self.placeholder_text.config(
                            text=f"Time Elapsed: {time_elapsed}\n"
                            f"Process {task_object.pid} Preempted"
                        )
                        PREEMTED_OR_TERMINATED = 1
                        break
                    self.placeholder_text.config(
                        text=f"Time Elapsed: {time_elapsed}\n"
                        f"Running Process {task_object.pid}\n"
                        f"Runtime in this cycle: {runtime}\n"
                        f"Other Meta Information:\n"
                        f"{task_object.get_meta()}"
                    )
                    runtime += UNIT
                    task_object.runtime += UNIT
                    time_elapsed += UNIT
                    time.sleep(0.5)
            if not PREEMTED_OR_TERMINATED:
                time_elapsed += UNIT
            time.sleep(0.5)


if __name__ == "__main__":
    todo = RoundRobin()
    todo.mainloop()
<|MERGE_RESOLUTION|>--- conflicted
+++ resolved
@@ -1,496 +1,489 @@
-# MIT License
-
-# Copyright (c) 2020 Tirth Patel & Tirth Hihoriya
-
-# Permission is hereby granted, free of charge, to any person obtaining a copy
-# of this software and associated documentation files (the "Software"), to deal
-# in the Software without restriction, including without limitation the rights
-# to use, copy, modify, merge, publish, distribute, sublicense, and/or sell
-# copies of the Software, and to permit persons to whom the Software is
-# furnished to do so, subject to the following conditions:
-
-# The above copyright notice and this permission notice shall be included in all
-# copies or substantial portions of the Software.
-
-# THE SOFTWARE IS PROVIDED "AS IS", WITHOUT WARRANTY OF ANY KIND, EXPRESS OR
-# IMPLIED, INCLUDING BUT NOT LIMITED TO THE WARRANTIES OF MERCHANTABILITY,
-# FITNESS FOR A PARTICULAR PURPOSE AND NONINFRINGEMENT. IN NO EVENT SHALL THE
-# AUTHORS OR COPYRIGHT HOLDERS BE LIABLE FOR ANY CLAIM, DAMAGES OR OTHER
-# LIABILITY, WHETHER IN AN ACTION OF CONTRACT, TORT OR OTHERWISE, ARISING FROM,
-# OUT OF OR IN CONNECTION WITH THE SOFTWARE OR THE USE OR OTHER DEALINGS IN THE
-# SOFTWARE.
-
-"""Animation for the Round Robin scheduling algorithm
-commonly used in distributed or clustered systems
-like Google Colab and Amazon AWS to schedule the server
-requests.
-"""
-
-import time
-from threading import Thread
-import re
-import os
-import tkinter as tk
-import tkinter.messagebox as msg
-
-# We are subclassing Tkinkter's `Label` object
-# to implement the less than (`<`) opertor which
-# is a neccessary method to push/pop object of
-# type `tk.Label` in a `heapq` heap.
-class Label(tk.Label):
-    def __init__(self, process_object, *args, **kwargs):
-        self.process_object = process_object
-        super().__init__(*args, **kwargs)
-
-    def __lt__(self, other):
-        # Get the text object of both labels and
-        # split them using .split method. The last
-        # element in the list is the arrival time
-        # against which we want to compare
-        fat = self.process_object.arrival_time
-        sat = other.process_object.arrival_time
-        return fat < sat
-
-
-# Alias the subclassed object back to the tkinter's label
-tk.Label = Label
-
-
-class Process(object):
-    """Initialize a process control block.
-
-    Parameters
-    ----------
-    pid: int
-        The process id
-
-    burst_time: float
-        The burst time of the process. If not known,
-        pass `None` and the burst time will be inferred
-        during runtime
-
-    arrival_time: float
-        The arrival time of the process.
-    """
-
-    def __init__(self, pid, burst_time, arrival_time):
-        self.pid = pid
-        self.burst_time = burst_time
-        self.arrival_time = arrival_time
-
-        # Attributes to do some book-keeping
-        # during scheduling
-        self.admitted_time = None
-        self.last_preempted = None
-        self.terminated_time = None
-        self.waiting_time = None
-        self.runtime = None
-
-    def get_meta(self):
-        msg = (
-            f"Burst time:        {self.burst_time}\n"
-            f"Total Runtime:     {self.runtime}\n"
-            f"Waiting Time:      {self.waiting_time}\n"
-            f"Terminated:        {self.terminated_time}"
-        )
-        return msg
-
-    def __repr__(self):
-        # We return a message of the form
-        # PID: <process.id>
-        # Burst Time: <process.burst_time>
-        # Arrival Time: <process.arrival_time>
-        msg = ""
-<<<<<<< HEAD
-        msg += f"PID: {self.pid}\n"
-        msg += f"Burst Time:        {self.burst_time}\n"
-        msg += f"Arrival Time:      {self.arrival_time}"
-        if self.terminated_time is not None:
-            msg += "\n"
-            msg += self.get_meta()
-=======
-        msg += f"PID:           {self.pid}\n"
-        msg += f"Burst Time:    {self.burst_time}\n"
-        msg += f"Arrival Time:  {self.arrival_time}"
->>>>>>> ce9fd1cc
-        return msg
-
-    def __str__(self):
-        return self.__repr__()
-
-
-class RoundRobin(tk.Tk):
-    """The round robin algorithm used in
-    Operating Systems to schedule processes.
-
-    Parameters
-    ----------
-    tasks: optional, list
-        A list of tasks to be inserted at runtime.
-        The list must contain `tk.Label` objects with
-        the text field of each label containing
-        `Process` objects.
-    """
-
-    def __init__(self, filename="process_meta.csv", tasks=None):
-        super().__init__()
-
-        self.filename = filename
-
-        # We create a seperate canvas to put all
-        # our tasks related widgets in.
-        self.tasks_canvas = tk.Canvas(self)
-
-        # We now create a tasks frame to place all
-        # our tasks label on and display them using the
-        # `tasks_canvas` we made.
-        self.tasks_frame = tk.Frame(self.tasks_canvas)
-
-        # A seperate `text_frame` to take the user input
-        self.text_frame = tk.Frame(self)
-
-        # A scrollbar instance to place in our `tasks_canvas`.
-        # We don't place it on the frame as we need to configure
-        # it later and change the position of frames!
-        self.scrollbar = tk.Scrollbar(
-            self.tasks_canvas, orient="vertical", command=self.tasks_canvas.yview
-        )
-
-        # We set the scrollbar to the `tasks_canvas`
-        self.tasks_canvas.configure(yscrollcommand=self.scrollbar.set)
-
-        # We start of by first initializing the list
-        # of tasks. Here, the list of tasks contain
-        # instances of the labels we wnat to display.
-        if not tasks:
-            self.tasks = []
-        else:
-            self.tasks = tasks
-
-        # This is the title of our app.
-        self.title("Round Robin Algorithm")
-
-        # This is the size of the canvas
-        self.geometry("300x400")
-
-        # `tk.Text` is a text box where the user can enter a string as input.
-        # We place this text box at the bottom of the canvas and set the focus
-        # of the keyboard at that text box. Notice that the text box goes in
-        # `text_frame`
-        self.task_create = tk.Text(self.text_frame, height=2, bg="white", fg="black")
-
-        # We place the `tasks_canvas` and `scrollbar` on the root
-        self.tasks_canvas.pack(side=tk.TOP, fill="both", expand=1)
-        self.scrollbar.pack(side=tk.RIGHT, fill=tk.Y)
-
-        # We create a new window to display the `tasks_canvas`.
-        # We will not pack (place) the `tasks_frame` now as the
-        # window already has put it for us. (see `window` parameter).
-        self.canvas_frame = self.tasks_canvas.create_window(
-            (0, 0), window=self.tasks_frame, anchor="n"
-        )
-
-        # We now pack rest of the widgets
-        self.task_create.pack(side=tk.BOTTOM, fill=tk.X)
-        self.text_frame.pack(side=tk.BOTTOM, fill=tk.X)
-        self.task_create.focus_set()
-
-        # Initialize the initial label that defines the
-        # format of input.
-        self.placeholder_text = tk.Label(
-            None,
-            self.tasks_frame,
-            text="Add process here. The process must have the form:\n"
-            "<pid (int)> ; <arrival time (float)> ; <burst time (float)> ; ...",
-            bg="lightgrey",
-            fg="black",
-            pady=10,
-        )
-
-        # We then bind the delete button with the placeholder and
-        # pack it onto our canvas
-        self.placeholder_text.bind("<Button-1>", self.remove_task)
-        self.placeholder_text.pack(side=tk.TOP, fill=tk.X)
-
-        # place each task at the top of our canvas
-        for task in self.tasks:
-            task.pack(side=tk.TOP, fill=tk.X)
-
-        # This big block of bind does the following:
-        #  - First, the `<Return>` command triggers the add_tasks method
-        #  - the `<Configure>` command is triggered whenever the size.
-        #    of the window is changed and it triggers `on_frame_configure`.
-        #    and task_width methods that set the width of the `tasks_canvas`.
-        #    and the frame width accordingly!
-        #  - Button-1 is the left mouse click which triggers `remove_task`.
-        #  - `Button-4`, `Button-5` and `MouseWheel` trigger `mouse_scroll` method.
-        self.bind("<Return>", self.add_task)
-        self.bind("<Configure>", self.on_frame_configure)
-        self.bind_all("<MouseWheel>", self.mouse_scroll)
-        self.bind_all("<Button-4>", self.mouse_scroll)
-        self.bind_all("<Button-5>", self.mouse_scroll)
-        self.tasks_canvas.bind("<Configure>", self.task_width)
-
-        # The color schemes that we are going to use in the canvas.
-        self.color_schemes = [
-            {"bg": "lightgrey", "fg": "black"},
-            {"bg": "grey", "fg": "white"},
-        ]
-
-        # We have interfaced the animation as follows. We create a stop_bit
-        # which records if the user has interrupted using a `Stop` button.
-        # Both start and stop button are represented by a
-        # `self.start_animation` tk widget. This button widget triggers the
-        # `self.manage_animation_thread` method that launches a thread for
-        # animation. For further details, refer the method `self.manage_animation_thread`
-        # Finally we pack the button onto our root.
-        self.stop_bit = 0
-        self.start_animation = tk.Button(
-            self, text="Start", command=self.manage_animation_thread
-        )
-        self.start_animation.pack(side=tk.TOP)
-
-    def manage_animation_thread(self):
-        """Manages the animation thread. It is triggers to start and stop
-        the animation. It is done in the following way:
-         - If the widget `text` contains `Start`, it creates and launches a
-           thread that runs the method `self.run_animation`. Before we actually
-           do that, we need to set stop_bit=0 to indicate that the animation
-           hasn't been interruped yet. Then, we change the text of the widget
-           from `Start` to `Stop`. Then, we need to finalize the tasks list
-           by calling the method `self.finalize_tasks_list`. We then start the
-           animation.
-         - If the widget `text` contains `Stop`, it sets the stop_bit=1, waits for
-           the thread to complete its task (by calling a `join()` on it) and finally
-           we clean the `self.tasks_canvas` by removing all the tasks. Finally, the text
-           of the widget is changed to `Start` so the user can restart the animation.
-        """
-        if self.start_animation["text"] == "Start":
-            self.thread_for_animation = Thread(target=self.run_animation)
-            self.stop_bit = 0
-            self.start_animation.config(text="Stop")
-            self.finalize_tasks_list()
-            self.thread_for_animation.start()
-        elif self.start_animation["text"] == "Stop":
-            self.stop_bit = 1
-            self.thread_for_animation.join()
-            self.start_animation.config(text="Start")
-            # for task in self.tasks:
-            #     task.destroy()
-            self.save_results()
-            self.display_results()
-            self.new_tasks.clear()
-            self.tasks.clear()
-
-    def save_results(self):
-        try:
-            with open(self.filename, "w") as f:
-                f.write(
-                    "pid,burst_time,arrival_time,admitted_time,terminated_time,waiting_time\n"
-                )
-                for task in self.terminated_tasks:
-                    task_object = task.process_object
-                    f.write(
-                        f"{task_object.pid}"
-                        f",{task_object.burst_time}"
-                        f",{task_object.arrival_time}"
-                        f",{task_object.admitted_time}"
-                        f",{task_object.terminated_time}"
-                        f",{task_object.waiting_time}\n"
-                    )
-        except Exception as e:
-            print(e.with_traceback())
-            msg.showerror(
-                title="Error during saving",
-                message="Cannot save results! Make sure the directory entered exists",
-            )
-
-    def display_results(self):
-        for i, task in enumerate(self.terminated_tasks):
-            self.set_task_color(i + 1, task)
-            task.pack(side=tk.TOP, fill=tk.X)
-            task.config(text=task.process_object.__repr__())
-
-    def make_task(self, text):
-        # Input is always in the form "PID; ARRIVAL_TIME; BURST_TIME"
-        # We need to parse it so an `Process` object can be created
-        try:
-            re_ex = r" *; *"
-            pattern = re.compile(re_ex)
-            attr = pattern.split(text)
-            task = Process(
-                pid=int(attr[0]), arrival_time=int(attr[1]), burst_time=int(attr[2])
-            )
-            return task
-        except Exception as e:
-            msg.showerror(
-                title="Invalid input",
-                message="You have entered a invalid input. Please check and try again!",
-            )
-
-    def add_task(self, event=None):
-        # print("Event recorded: ", event)
-        # We will first `get` the input that the user entered
-        # in the `task_create` text box.
-        task_text = self.task_create.get(1.0, tk.END).strip()
-
-        if len(task_text) > 0:
-            # Create a new task as a `Label` to be placed
-            # at the top of the canvas
-            # Parse the task just arrived and create a process
-            arrived_task = self.make_task(task_text)
-            new_task = tk.Label(
-                arrived_task, self.tasks_frame, text=arrived_task, pady=10
-            )
-
-            self.set_task_color(len(self.tasks) + 1, new_task)
-
-            # Place the new task onto the canvas.
-            new_task.bind("<Button-1>", self.remove_task)
-            new_task.pack(side=tk.TOP, fill=tk.X)
-
-            # heapq.heappush(self.tasks, new_task)
-            self.tasks.append(new_task)
-
-        # Delete method of `tk.Text` deletes the text
-        # from the first argument to the second argument.
-        self.task_create.delete(1.0, tk.END)
-
-    def remove_task(self, event):
-        # print("Event recorded: ", event)
-        task = event.widget
-        message = "Are you sure you want to delete"
-        if msg.askyesno("Confirm!", message + ' "' + task.cget("text") + '"?'):
-            self.tasks.remove(event.widget)
-            event.widget.destroy()
-            self.recolor_tasks()
-
-    def recolor_tasks(self):
-        for index, task in enumerate(self.tasks):
-            self.set_task_color(index + 1, task)
-
-    def set_task_color(self, index, new_task):
-        _, text_color_scheme = divmod(index, 2)
-
-        my_color_choice = self.color_schemes[text_color_scheme]
-
-        # Configure is used to change particular fields of the
-        # object on the canvas. You can change the label text,
-        # bg, fg, padx, pady, etc...
-        new_task.configure(bg=my_color_choice["bg"])
-        new_task.configure(fg=my_color_choice["fg"])
-
-    def on_frame_configure(self, event=None):
-        self.tasks_canvas.configure(scrollregion=self.tasks_canvas.bbox("all"))
-
-    def task_width(self, event):
-        # print("Event recorded: ", event)
-        canvas_width = event.width
-        self.tasks_canvas.itemconfig(self.canvas_frame, width=canvas_width)
-
-    def mouse_scroll(self, event):
-        # print("Event recorded: ", event)
-        # print(f"MouseScroll Delta: {event.delta}, MouseScroll Num: {event.num}")
-        if event.delta:
-            self.tasks_canvas.yview_scroll(int(-1 * event.delta / 120), "units")
-        else:
-            if event.num == 5:
-                move = 1
-            else:
-                move = -1
-            self.tasks_canvas.yview_scroll(move, "units")
-
-    def finalize_tasks_list(self):
-        tmp_tasks = sorted(self.tasks)
-        for task in self.tasks:
-            task.pack_forget()
-        self.tasks.clear()
-        self.new_tasks = []
-        self.terminated_tasks = []
-        for task in tmp_tasks:
-            self.new_tasks.append(task)
-
-    def run_animation(self):
-        """The core animation method.
-        All the animation magic happens here.
-        It is run by a thread `RoundRobinObject.thread_for_animation`
-        You can operate on the thread if needed.
-        """
-        UNIT = 1
-        time_quantum = UNIT
-        time_elapsed = 0
-        while True:
-            if self.stop_bit == 1:
-                break
-            while (
-                self.new_tasks
-                and self.new_tasks[0].process_object.arrival_time <= time_elapsed + 1
-            ):
-                task = self.new_tasks.pop(0)
-                task.process_object.admitted_time = time_elapsed
-                task.process_object.last_preempted = time_elapsed
-                task.process_object.waiting_time = (
-                    time_elapsed - task.process_object.arrival_time
-                )
-                task.process_object.runtime = 0
-                self.set_task_color(len(self.tasks) + 1, task)
-                task.pack(side=tk.TOP, fill=tk.X)
-                self.tasks.append(task)
-            PREEMTED_OR_TERMINATED = 0
-            if not self.tasks:
-                self.placeholder_text.config(
-                    text=f"Time Elapsed: {time_elapsed}\nCPU Idle"
-                )
-            elif self.tasks[0].process_object.arrival_time > time_elapsed:
-                self.placeholder_text.config(
-                    text=f"Time Elapsed: {time_elapsed}\nCPU Idle"
-                )
-            else:
-                task = self.tasks.pop(0)
-                task_object = task.process_object
-                task_object.waiting_time += time_elapsed - task_object.last_preempted
-                task.pack_forget()
-                self.recolor_tasks()
-                runtime = 0
-                while True:
-                    if task_object.runtime == task_object.burst_time:
-                        self.placeholder_text.config(
-                            text=f"Time Elapsed: {time_elapsed}\n"
-                            f"Process {task_object.pid} Terminated"
-                        )
-                        task_object.terminated_time = time_elapsed
-                        task_object.last_preempted = time_elapsed
-                        self.terminated_tasks.append(task)
-                        task.pack_forget()
-                        PREEMTED_OR_TERMINATED = 1
-                        break
-                    elif runtime == time_quantum:
-                        task_object.last_preempted = time_elapsed
-                        self.set_task_color(len(self.tasks) + 1, task)
-                        task.pack(side=tk.TOP, fill=tk.X)
-                        self.tasks.append(task)
-                        self.placeholder_text.config(
-                            text=f"Time Elapsed: {time_elapsed}\n"
-                            f"Process {task_object.pid} Preempted"
-                        )
-                        PREEMTED_OR_TERMINATED = 1
-                        break
-                    self.placeholder_text.config(
-                        text=f"Time Elapsed: {time_elapsed}\n"
-                        f"Running Process {task_object.pid}\n"
-                        f"Runtime in this cycle: {runtime}\n"
-                        f"Other Meta Information:\n"
-                        f"{task_object.get_meta()}"
-                    )
-                    runtime += UNIT
-                    task_object.runtime += UNIT
-                    time_elapsed += UNIT
-                    time.sleep(0.5)
-            if not PREEMTED_OR_TERMINATED:
-                time_elapsed += UNIT
-            time.sleep(0.5)
-
-
-if __name__ == "__main__":
-    todo = RoundRobin()
-    todo.mainloop()
+# MIT License
+
+# Copyright (c) 2020 Tirth Patel & Tirth Hihoriya
+
+# Permission is hereby granted, free of charge, to any person obtaining a copy
+# of this software and associated documentation files (the "Software"), to deal
+# in the Software without restriction, including without limitation the rights
+# to use, copy, modify, merge, publish, distribute, sublicense, and/or sell
+# copies of the Software, and to permit persons to whom the Software is
+# furnished to do so, subject to the following conditions:
+
+# The above copyright notice and this permission notice shall be included in all
+# copies or substantial portions of the Software.
+
+# THE SOFTWARE IS PROVIDED "AS IS", WITHOUT WARRANTY OF ANY KIND, EXPRESS OR
+# IMPLIED, INCLUDING BUT NOT LIMITED TO THE WARRANTIES OF MERCHANTABILITY,
+# FITNESS FOR A PARTICULAR PURPOSE AND NONINFRINGEMENT. IN NO EVENT SHALL THE
+# AUTHORS OR COPYRIGHT HOLDERS BE LIABLE FOR ANY CLAIM, DAMAGES OR OTHER
+# LIABILITY, WHETHER IN AN ACTION OF CONTRACT, TORT OR OTHERWISE, ARISING FROM,
+# OUT OF OR IN CONNECTION WITH THE SOFTWARE OR THE USE OR OTHER DEALINGS IN THE
+# SOFTWARE.
+
+"""Animation for the Round Robin scheduling algorithm
+commonly used in distributed or clustered systems
+like Google Colab and Amazon AWS to schedule the server
+requests.
+"""
+
+import time
+from threading import Thread
+import re
+import os
+import tkinter as tk
+import tkinter.messagebox as msg
+
+# We are subclassing Tkinkter's `Label` object
+# to implement the less than (`<`) opertor which
+# is a neccessary method to push/pop object of
+# type `tk.Label` in a `heapq` heap.
+class Label(tk.Label):
+    def __init__(self, process_object, *args, **kwargs):
+        self.process_object = process_object
+        super().__init__(*args, **kwargs)
+
+    def __lt__(self, other):
+        # Get the text object of both labels and
+        # split them using .split method. The last
+        # element in the list is the arrival time
+        # against which we want to compare
+        fat = self.process_object.arrival_time
+        sat = other.process_object.arrival_time
+        return fat < sat
+
+
+# Alias the subclassed object back to the tkinter's label
+tk.Label = Label
+
+
+class Process(object):
+    """Initialize a process control block.
+
+    Parameters
+    ----------
+    pid: int
+        The process id
+
+    burst_time: float
+        The burst time of the process. If not known,
+        pass `None` and the burst time will be inferred
+        during runtime
+
+    arrival_time: float
+        The arrival time of the process.
+    """
+
+    def __init__(self, pid, burst_time, arrival_time):
+        self.pid = pid
+        self.burst_time = burst_time
+        self.arrival_time = arrival_time
+
+        # Attributes to do some book-keeping
+        # during scheduling
+        self.admitted_time = None
+        self.last_preempted = None
+        self.terminated_time = None
+        self.waiting_time = None
+        self.runtime = None
+
+    def get_meta(self):
+        msg = (
+               f"Burst time:        {self.burst_time}\n"
+               f"Total Runtime:     {self.runtime}\n"
+               f"Waiting Time:      {self.waiting_time}\n"
+               f"Terminated:        {self.terminated_time}"
+        )
+        return msg
+
+    def __repr__(self):
+        # We return a message of the form
+        # PID: <process.id>
+        # Burst Time: <process.burst_time>
+        # Arrival Time: <process.arrival_time>
+        msg  = f"PID:               {self.pid}\n"
+        msg += f"Burst Time:        {self.burst_time}\n"
+        msg += f"Arrival Time:      {self.arrival_time}"
+        if self.terminated_time is not None:
+            msg += "\n"
+            msg += self.get_meta()
+        return msg
+
+    def __str__(self):
+        return self.__repr__()
+
+
+class RoundRobin(tk.Tk):
+    """The round robin algorithm used in
+    Operating Systems to schedule processes.
+
+    Parameters
+    ----------
+    tasks: optional, list
+        A list of tasks to be inserted at runtime.
+        The list must contain `tk.Label` objects with
+        the text field of each label containing
+        `Process` objects.
+    """
+
+    def __init__(self, filename="process_meta.csv", tasks=None):
+        super().__init__()
+
+        self.filename = filename
+
+        # We create a seperate canvas to put all
+        # our tasks related widgets in.
+        self.tasks_canvas = tk.Canvas(self)
+
+        # We now create a tasks frame to place all
+        # our tasks label on and display them using the
+        # `tasks_canvas` we made.
+        self.tasks_frame = tk.Frame(self.tasks_canvas)
+
+        # A seperate `text_frame` to take the user input
+        self.text_frame = tk.Frame(self)
+
+        # A scrollbar instance to place in our `tasks_canvas`.
+        # We don't place it on the frame as we need to configure
+        # it later and change the position of frames!
+        self.scrollbar = tk.Scrollbar(
+            self.tasks_canvas, orient="vertical", command=self.tasks_canvas.yview
+        )
+
+        # We set the scrollbar to the `tasks_canvas`
+        self.tasks_canvas.configure(yscrollcommand=self.scrollbar.set)
+
+        # We start of by first initializing the list
+        # of tasks. Here, the list of tasks contain
+        # instances of the labels we wnat to display.
+        if not tasks:
+            self.tasks = []
+        else:
+            self.tasks = tasks
+
+        # This is the title of our app.
+        self.title("Round Robin Algorithm")
+
+        # This is the size of the canvas
+        self.geometry("300x400")
+
+        # `tk.Text` is a text box where the user can enter a string as input.
+        # We place this text box at the bottom of the canvas and set the focus
+        # of the keyboard at that text box. Notice that the text box goes in
+        # `text_frame`
+        self.task_create = tk.Text(self.text_frame, height=2, bg="white", fg="black")
+
+        # We place the `tasks_canvas` and `scrollbar` on the root
+        self.tasks_canvas.pack(side=tk.TOP, fill="both", expand=1)
+        self.scrollbar.pack(side=tk.RIGHT, fill=tk.Y)
+
+        # We create a new window to display the `tasks_canvas`.
+        # We will not pack (place) the `tasks_frame` now as the
+        # window already has put it for us. (see `window` parameter).
+        self.canvas_frame = self.tasks_canvas.create_window(
+            (0, 0), window=self.tasks_frame, anchor="n"
+        )
+
+        # We now pack rest of the widgets
+        self.task_create.pack(side=tk.BOTTOM, fill=tk.X)
+        self.text_frame.pack(side=tk.BOTTOM, fill=tk.X)
+        self.task_create.focus_set()
+
+        # Initialize the initial label that defines the
+        # format of input.
+        self.placeholder_text = tk.Label(
+            None,
+            self.tasks_frame,
+            text="Add process here. The process must have the form:\n"
+            "<pid (int)> ; <arrival time (float)> ; <burst time (float)> ; ...",
+            bg="lightgrey",
+            fg="black",
+            pady=10,
+        )
+
+        # We then bind the delete button with the placeholder and
+        # pack it onto our canvas
+        self.placeholder_text.bind("<Button-1>", self.remove_task)
+        self.placeholder_text.pack(side=tk.TOP, fill=tk.X)
+
+        # place each task at the top of our canvas
+        for task in self.tasks:
+            task.pack(side=tk.TOP, fill=tk.X)
+
+        # This big block of bind does the following:
+        #  - First, the `<Return>` command triggers the add_tasks method
+        #  - the `<Configure>` command is triggered whenever the size.
+        #    of the window is changed and it triggers `on_frame_configure`.
+        #    and task_width methods that set the width of the `tasks_canvas`.
+        #    and the frame width accordingly!
+        #  - Button-1 is the left mouse click which triggers `remove_task`.
+        #  - `Button-4`, `Button-5` and `MouseWheel` trigger `mouse_scroll` method.
+        self.bind("<Return>", self.add_task)
+        self.bind("<Configure>", self.on_frame_configure)
+        self.bind_all("<MouseWheel>", self.mouse_scroll)
+        self.bind_all("<Button-4>", self.mouse_scroll)
+        self.bind_all("<Button-5>", self.mouse_scroll)
+        self.tasks_canvas.bind("<Configure>", self.task_width)
+
+        # The color schemes that we are going to use in the canvas.
+        self.color_schemes = [
+            {"bg": "lightgrey", "fg": "black"},
+            {"bg": "grey", "fg": "white"},
+        ]
+
+        # We have interfaced the animation as follows. We create a stop_bit
+        # which records if the user has interrupted using a `Stop` button.
+        # Both start and stop button are represented by a
+        # `self.start_animation` tk widget. This button widget triggers the
+        # `self.manage_animation_thread` method that launches a thread for
+        # animation. For further details, refer the method `self.manage_animation_thread`
+        # Finally we pack the button onto our root.
+        self.stop_bit = 0
+        self.start_animation = tk.Button(
+            self, text="Start", command=self.manage_animation_thread
+        )
+        self.start_animation.pack(side=tk.TOP)
+
+    def manage_animation_thread(self):
+        """Manages the animation thread. It is triggers to start and stop
+        the animation. It is done in the following way:
+         - If the widget `text` contains `Start`, it creates and launches a
+           thread that runs the method `self.run_animation`. Before we actually
+           do that, we need to set stop_bit=0 to indicate that the animation
+           hasn't been interruped yet. Then, we change the text of the widget
+           from `Start` to `Stop`. Then, we need to finalize the tasks list
+           by calling the method `self.finalize_tasks_list`. We then start the
+           animation.
+         - If the widget `text` contains `Stop`, it sets the stop_bit=1, waits for
+           the thread to complete its task (by calling a `join()` on it) and finally
+           we clean the `self.tasks_canvas` by removing all the tasks. Finally, the text
+           of the widget is changed to `Start` so the user can restart the animation.
+        """
+        if self.start_animation["text"] == "Start":
+            self.thread_for_animation = Thread(target=self.run_animation)
+            self.stop_bit = 0
+            self.start_animation.config(text="Stop")
+            self.finalize_tasks_list()
+            self.thread_for_animation.start()
+        elif self.start_animation["text"] == "Stop":
+            self.stop_bit = 1
+            self.thread_for_animation.join()
+            self.start_animation.config(text="Start")
+            # for task in self.tasks:
+            #     task.destroy()
+            self.save_results()
+            self.display_results()
+            self.new_tasks.clear()
+            self.tasks.clear()
+
+    def save_results(self):
+        try:
+            with open(self.filename, "w") as f:
+                f.write(
+                    "pid,burst_time,arrival_time,admitted_time,terminated_time,waiting_time\n"
+                )
+                for task in self.terminated_tasks:
+                    task_object = task.process_object
+                    f.write(
+                        f"{task_object.pid}"
+                        f",{task_object.burst_time}"
+                        f",{task_object.arrival_time}"
+                        f",{task_object.admitted_time}"
+                        f",{task_object.terminated_time}"
+                        f",{task_object.waiting_time}\n"
+                    )
+        except Exception as e:
+            print(e.with_traceback())
+            msg.showerror(
+                title="Error during saving",
+                message="Cannot save results! Make sure the directory entered exists",
+            )
+
+    def display_results(self):
+        for i, task in enumerate(self.terminated_tasks):
+            self.set_task_color(i + 1, task)
+            task.pack(side=tk.TOP, fill=tk.X)
+            task.config(text=task.process_object.__repr__())
+
+    def make_task(self, text):
+        # Input is always in the form "PID; ARRIVAL_TIME; BURST_TIME"
+        # We need to parse it so an `Process` object can be created
+        try:
+            re_ex = r" *; *"
+            pattern = re.compile(re_ex)
+            attr = pattern.split(text)
+            task = Process(
+                pid=int(attr[0]), arrival_time=int(attr[1]), burst_time=int(attr[2])
+            )
+            return task
+        except Exception as e:
+            msg.showerror(
+                title="Invalid input",
+                message="You have entered a invalid input. Please check and try again!",
+            )
+
+    def add_task(self, event=None):
+        # print("Event recorded: ", event)
+        # We will first `get` the input that the user entered
+        # in the `task_create` text box.
+        task_text = self.task_create.get(1.0, tk.END).strip()
+
+        if len(task_text) > 0:
+            # Create a new task as a `Label` to be placed
+            # at the top of the canvas
+            # Parse the task just arrived and create a process
+            arrived_task = self.make_task(task_text)
+            new_task = tk.Label(
+                arrived_task, self.tasks_frame, text=arrived_task, pady=10
+            )
+
+            self.set_task_color(len(self.tasks) + 1, new_task)
+
+            # Place the new task onto the canvas.
+            new_task.bind("<Button-1>", self.remove_task)
+            new_task.pack(side=tk.TOP, fill=tk.X)
+
+            # heapq.heappush(self.tasks, new_task)
+            self.tasks.append(new_task)
+
+        # Delete method of `tk.Text` deletes the text
+        # from the first argument to the second argument.
+        self.task_create.delete(1.0, tk.END)
+
+    def remove_task(self, event):
+        # print("Event recorded: ", event)
+        task = event.widget
+        message = "Are you sure you want to delete"
+        if msg.askyesno("Confirm!", message + ' "' + task.cget("text") + '"?'):
+            self.tasks.remove(event.widget)
+            event.widget.destroy()
+            self.recolor_tasks()
+
+    def recolor_tasks(self):
+        for index, task in enumerate(self.tasks):
+            self.set_task_color(index + 1, task)
+
+    def set_task_color(self, index, new_task):
+        _, text_color_scheme = divmod(index, 2)
+
+        my_color_choice = self.color_schemes[text_color_scheme]
+
+        # Configure is used to change particular fields of the
+        # object on the canvas. You can change the label text,
+        # bg, fg, padx, pady, etc...
+        new_task.configure(bg=my_color_choice["bg"])
+        new_task.configure(fg=my_color_choice["fg"])
+
+    def on_frame_configure(self, event=None):
+        self.tasks_canvas.configure(scrollregion=self.tasks_canvas.bbox("all"))
+
+    def task_width(self, event):
+        # print("Event recorded: ", event)
+        canvas_width = event.width
+        self.tasks_canvas.itemconfig(self.canvas_frame, width=canvas_width)
+
+    def mouse_scroll(self, event):
+        # print("Event recorded: ", event)
+        # print(f"MouseScroll Delta: {event.delta}, MouseScroll Num: {event.num}")
+        if event.delta:
+            self.tasks_canvas.yview_scroll(int(-1 * event.delta / 120), "units")
+        else:
+            if event.num == 5:
+                move = 1
+            else:
+                move = -1
+            self.tasks_canvas.yview_scroll(move, "units")
+
+    def finalize_tasks_list(self):
+        tmp_tasks = sorted(self.tasks)
+        for task in self.tasks:
+            task.pack_forget()
+        self.tasks.clear()
+        self.new_tasks = []
+        self.terminated_tasks = []
+        for task in tmp_tasks:
+            self.new_tasks.append(task)
+
+    def run_animation(self):
+        """The core animation method.
+        All the animation magic happens here.
+        It is run by a thread `RoundRobinObject.thread_for_animation`
+        You can operate on the thread if needed.
+        """
+        UNIT = 1
+        time_quantum = UNIT
+        time_elapsed = 0
+        while True:
+            if self.stop_bit == 1:
+                break
+            while (
+                self.new_tasks
+                and self.new_tasks[0].process_object.arrival_time <= time_elapsed + 1
+            ):
+                task = self.new_tasks.pop(0)
+                task.process_object.admitted_time = time_elapsed
+                task.process_object.last_preempted = time_elapsed
+                task.process_object.waiting_time = (
+                    time_elapsed - task.process_object.arrival_time
+                )
+                task.process_object.runtime = 0
+                self.set_task_color(len(self.tasks) + 1, task)
+                task.pack(side=tk.TOP, fill=tk.X)
+                self.tasks.append(task)
+            PREEMTED_OR_TERMINATED = 0
+            if not self.tasks:
+                self.placeholder_text.config(
+                    text=f"Time Elapsed: {time_elapsed}\nCPU Idle"
+                )
+            elif self.tasks[0].process_object.arrival_time > time_elapsed:
+                self.placeholder_text.config(
+                    text=f"Time Elapsed: {time_elapsed}\nCPU Idle"
+                )
+            else:
+                task = self.tasks.pop(0)
+                task_object = task.process_object
+                task_object.waiting_time += time_elapsed - task_object.last_preempted
+                task.pack_forget()
+                self.recolor_tasks()
+                runtime = 0
+                while True:
+                    if task_object.runtime == task_object.burst_time:
+                        self.placeholder_text.config(
+                            text=f"Time Elapsed: {time_elapsed}\n"
+                            f"Process {task_object.pid} Terminated"
+                        )
+                        task_object.terminated_time = time_elapsed
+                        task_object.last_preempted = time_elapsed
+                        self.terminated_tasks.append(task)
+                        task.pack_forget()
+                        PREEMTED_OR_TERMINATED = 1
+                        break
+                    elif runtime == time_quantum:
+                        task_object.last_preempted = time_elapsed
+                        self.set_task_color(len(self.tasks) + 1, task)
+                        task.pack(side=tk.TOP, fill=tk.X)
+                        self.tasks.append(task)
+                        self.placeholder_text.config(
+                            text=f"Time Elapsed: {time_elapsed}\n"
+                            f"Process {task_object.pid} Preempted"
+                        )
+                        PREEMTED_OR_TERMINATED = 1
+                        break
+                    self.placeholder_text.config(
+                        text=f"Time Elapsed: {time_elapsed}\n"
+                        f"Running Process {task_object.pid}\n"
+                        f"Runtime in this cycle: {runtime}\n"
+                        f"Other Meta Information:\n"
+                        f"{task_object.get_meta()}"
+                    )
+                    runtime += UNIT
+                    task_object.runtime += UNIT
+                    time_elapsed += UNIT
+                    time.sleep(0.5)
+            if not PREEMTED_OR_TERMINATED:
+                time_elapsed += UNIT
+            time.sleep(0.5)
+
+
+if __name__ == "__main__":
+    todo = RoundRobin()
+    todo.mainloop()